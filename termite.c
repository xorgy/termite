#define _POSIX_C_SOURCE 200809L

#include <stdbool.h>
#include <stdlib.h>
#include <string.h>

#include <gtk/gtk.h>
#include <vte/vte.h>

#include "config.h"

#define CONCAT(X, Y) X ## Y
#define CONCAT2(X, Y) CONCAT(X, Y)
#define KEY(X) CONCAT(GDK_KEY_, X)

#ifndef __GNUC__
# define __attribute__(x)
#endif

enum overlay_mode {
    OVERLAY_HIDDEN = 0,
    OVERLAY_SEARCH,
    OVERLAY_RSEARCH,
    OVERLAY_COMPLETION
};

typedef struct search_panel_info {
    GtkWidget *vte;
    GtkWidget *entry;
    GtkBin *panel;
    enum overlay_mode mode;
} search_panel_info;

static gboolean always_selected() {
    return TRUE;
}

static gboolean add_to_list_store(char *key,
                                  __attribute__((unused)) void *value,
                                  GtkListStore *store) {
    GtkTreeIter iter;
    gtk_list_store_append(store, &iter);
    gtk_list_store_set(store, &iter, 0, key, -1);
    return FALSE;
}

static GtkTreeModel *create_completion_model(VteTerminal *vte) {
    GtkListStore *store;

    store = gtk_list_store_new(1, G_TYPE_STRING);

    // TODO: get the full buffer
    gchar *content = vte_terminal_get_text(vte,
                                           (VteSelectionFunc)always_selected,
                                           NULL, NULL);

    if (!content) {
        g_printerr("no content");
        exit(EXIT_FAILURE);
    }

    char *s_ptr = content, *saveptr;

    GTree *tree = g_tree_new((GCompareFunc)strcmp);

    for (int j = 1; ; j++, s_ptr = NULL) {
        char *token = strtok_r(s_ptr, " \n", &saveptr);
        if (!token) {
            break;
        }
        g_tree_insert(tree, token, NULL);
    }

    g_tree_foreach(tree, (GTraverseFunc)add_to_list_store, store);

    return GTK_TREE_MODEL(store);
}

<<<<<<< HEAD
// TODO: turn this into an overlay
static GtkWidget *test_window = NULL;
static GtkWidget *do_entry_completion(VteTerminal *vte) {
    GtkWidget *window = gtk_widget_get_toplevel(GTK_WIDGET(vte));

    if (!test_window) {
        test_window = gtk_dialog_new();
        gtk_window_set_transient_for(GTK_WINDOW(test_window), GTK_WINDOW(window));
        gtk_window_set_resizable(GTK_WINDOW(test_window), FALSE);

        g_signal_connect(test_window, "response", G_CALLBACK(gtk_widget_destroy), NULL);
        g_signal_connect(test_window, "destroy", G_CALLBACK(gtk_widget_destroyed), &test_window);

        GtkWidget *content_area = gtk_dialog_get_content_area(GTK_DIALOG(test_window));

        // Create our entry
        GtkWidget *entry = gtk_entry_new();
        gtk_container_add(GTK_CONTAINER(content_area), entry);

        // Create the completion object
        GtkEntryCompletion *completion = gtk_entry_completion_new();

        // Assign the completion to the entry
        gtk_entry_set_completion(GTK_ENTRY(entry), completion);
        g_object_unref(completion);

        // Create a tree model and use it as the completion model
        GtkTreeModel *completion_model = create_completion_model(vte);
        gtk_entry_completion_set_model(completion, completion_model);
        g_object_unref(completion_model);

        // Use model column 0 as the text column
        gtk_entry_completion_set_text_column(completion, 0);
    }

    if (!gtk_widget_get_visible(test_window)) {
        gtk_widget_show_all(test_window);
    } else {
        gtk_widget_destroy(test_window);
    }

    return test_window;
}

=======
>>>>>>> 586dff08
static void search(VteTerminal *vte, const char *pattern, bool reverse) {
    GRegex *regex = vte_terminal_search_get_gregex(vte);
    if (regex) g_regex_unref(regex);
    regex = g_regex_new(pattern, (GRegexCompileFlags)0, (GRegexMatchFlags)0, NULL);
    vte_terminal_search_set_gregex(vte, regex);

    if (!reverse) {
        vte_terminal_search_find_next(vte);
    } else {
        vte_terminal_search_find_previous(vte);
    }
    vte_terminal_copy_primary(vte);
}

static gboolean entry_key_press_cb(GtkEntry *entry, GdkEventKey *event, search_panel_info *info) {
    gboolean ret = FALSE;

    if (event->keyval == GDK_KEY_Escape) {
        ret = TRUE;
    } else if (event->keyval == GDK_KEY_Return) {
        const gchar *text = gtk_entry_get_text(entry);

        switch (info->mode) {
            case OVERLAY_SEARCH:
                search(VTE_TERMINAL(info->vte), text, false);
                break;
            case OVERLAY_RSEARCH:
                search(VTE_TERMINAL(info->vte), text, true);
                break;
            case OVERLAY_COMPLETION:
                vte_terminal_feed_child(VTE_TERMINAL(info->vte), text, -1);
                break;
            case OVERLAY_HIDDEN:
                break;
        }
        ret = TRUE;
    }

    if (ret) {
        info->mode = OVERLAY_HIDDEN;
        gtk_widget_hide(GTK_WIDGET(info->panel));
        gtk_widget_grab_focus(info->vte);
    }
    return ret;
}

static void overlay_show(search_panel_info *info, enum overlay_mode mode, bool complete) {
    if (complete) {
        GtkEntryCompletion *completion = gtk_entry_completion_new();
        gtk_entry_set_completion(GTK_ENTRY(info->entry), completion);
        g_object_unref(completion);

        GtkTreeModel *completion_model = create_completion_model(VTE_TERMINAL(info->vte));
        gtk_entry_completion_set_model(completion, completion_model);
        g_object_unref(completion_model);

        gtk_entry_completion_set_text_column(completion, 0);
    }

    gtk_entry_set_text(GTK_ENTRY(info->entry), "");

    info->mode = mode;
    gtk_widget_show(GTK_WIDGET(info->panel));
    gtk_widget_grab_focus(info->entry);
}

static gboolean key_press_cb(VteTerminal *vte, GdkEventKey *event, search_panel_info *info) {
    const guint modifiers = event->state & gtk_accelerator_get_default_mod_mask();
    if (modifiers == (GDK_CONTROL_MASK|GDK_SHIFT_MASK)) {
        switch (gdk_keyval_to_lower(event->keyval)) {
            case KEY(KEY_COPY):
                vte_terminal_copy_clipboard(vte);
                return TRUE;
            case KEY(KEY_PASTE):
                vte_terminal_paste_clipboard(vte);
                return TRUE;
            case KEY(KEY_PREV):
                vte_terminal_search_find_previous(vte);
                vte_terminal_copy_primary(vte);
                return TRUE;
            case KEY(KEY_NEXT):
                vte_terminal_search_find_next(vte);
                vte_terminal_copy_primary(vte);
                return TRUE;
            case KEY(KEY_SEARCH):
                overlay_show(info, OVERLAY_SEARCH, true);
                return TRUE;
            case KEY(KEY_RSEARCH):
                overlay_show(info, OVERLAY_RSEARCH, true);
                return TRUE;
            case KEY(KEY_URL):
                search(vte, url_regex, false);
                return TRUE;
            case KEY(KEY_RURL):
                search(vte, url_regex, true);
                return TRUE;
        }
    } else if (modifiers == GDK_CONTROL_MASK && event->keyval == GDK_KEY_Tab) {
        overlay_show(info, OVERLAY_COMPLETION, true);
        return TRUE;
    }
    return FALSE;
}

#ifdef CLICKABLE_URL
static void get_vte_padding(VteTerminal *vte, int *w, int *h) {
    GtkBorder *border = NULL;
    gtk_widget_style_get(GTK_WIDGET(vte), "inner-border", &border, NULL);
    if (!border) {
        g_warning("VTE's inner-border property unavailable");
        *w = *h = 0;
    } else {
        *w = border->left + border->right;
        *h = border->top + border->bottom;
        gtk_border_free(border);
    }
}

static char *check_match(VteTerminal *vte, int event_x, int event_y) {
    int xpad, ypad, tag;
    get_vte_padding(vte, &xpad, &ypad);
    return vte_terminal_match_check(vte,
                                    (event_x - ypad) / vte_terminal_get_char_width(vte),
                                    (event_y - ypad) / vte_terminal_get_char_height(vte),
                                    &tag);
}

static gboolean button_press_cb(VteTerminal *vte, GdkEventButton *event) {
    char *match = check_match(vte, (int)event->x, (int)event->y);
    if (event->button == 1 && event->type == GDK_BUTTON_PRESS && match != NULL) {
        char *argv[] = URL_COMMAND(match);
        g_spawn_async(NULL, argv, NULL, (GSpawnFlags)0, NULL, NULL, NULL, NULL);
        g_free(match);
        return TRUE;
    }
    return FALSE;
}
#endif

#ifdef URGENT_ON_BEEP
static void beep_handler(__attribute__((unused)) VteTerminal *vte, GtkWindow *window) {
    gtk_window_set_urgency_hint(window, TRUE);
}

static gboolean focus_in_handler(GtkWindow *window) {
    gtk_window_set_urgency_hint(window, FALSE);
    return FALSE;
}
#endif

#ifdef DYNAMIC_TITLE
static void window_title_cb(VteTerminal *vte, GtkWindow *window) {
    const char *t = vte_terminal_get_window_title(vte);
    gtk_window_set_title(window, t ? t : "termite");
}
#endif

static gboolean position_overlay_cb(GtkBin *overlay, GtkWidget *widget, GdkRectangle *alloc) {
    GtkWidget *vte = gtk_bin_get_child(overlay);

    int width  = gtk_widget_get_allocated_width(vte);
    int height = gtk_widget_get_allocated_height(vte);

    GtkRequisition req;
    gtk_widget_get_preferred_size(widget, NULL, &req);

    alloc->x = width - req.width - 40;
    alloc->y = 0;
    alloc->width  = MIN(width, req.width);
    alloc->height = MIN(height, req.height);

    return TRUE;
}

int main(int argc, char **argv) {
    GError *error = NULL;

    GOptionContext *context = g_option_context_new("[COMMAND]");
    const gchar *role = NULL;
    const GOptionEntry entries[] = {
        { "role", 'r', 0, G_OPTION_ARG_STRING, &role, "The role to use", "ROLE" },
        { NULL }
    };
    g_option_context_add_main_entries(context, entries, NULL);
    g_option_context_add_group(context, gtk_get_option_group(TRUE));

    if (!g_option_context_parse(context, &argc, &argv, &error)) {
        g_printerr("option parsing failed: %s\n", error->message);
        return 1;
    }

    GtkWidget *window = gtk_window_new(GTK_WINDOW_TOPLEVEL);
    /*gtk_window_set_default_size(GTK_WINDOW(window), 400, 400);*/

    if (role) {
        gtk_window_set_role(GTK_WINDOW(window), role);
    }

#ifdef ICON_NAME
    GdkPixbuf *icon = gtk_icon_theme_load_icon(gtk_icon_theme_get_default(), ICON_NAME, 48, 0, NULL);
    if (icon) {
        gtk_window_set_icon(GTK_WINDOW(window), icon);
    }
#endif

    GtkWidget *overlay = gtk_overlay_new();
    GtkWidget *vte = vte_terminal_new();

    char **command_argv;
    char *default_argv[2] = {NULL, NULL};

    if (argc > 1) {
        command_argv = &argv[1];
    } else {
        default_argv[0] = vte_get_user_shell();
        if (!default_argv[0]) default_argv[0] = "/bin/sh";
        command_argv = default_argv;
    }

    VtePty *pty = vte_terminal_pty_new(VTE_TERMINAL(vte), VTE_PTY_DEFAULT, &error);

    if (!pty) {
        g_printerr("Failed to create pty: %s\n", error->message);
        return 1;
    }

    vte_terminal_set_pty_object(VTE_TERMINAL(vte), pty);
    vte_pty_set_term(pty, term);

    GPid ppid;

    if (g_spawn_async(NULL, command_argv, NULL,
                      (GSpawnFlags)(G_SPAWN_DO_NOT_REAP_CHILD | G_SPAWN_SEARCH_PATH),
                      (GSpawnChildSetupFunc)vte_pty_child_setup, pty,
                      &ppid, &error)) {
        vte_terminal_watch_child(VTE_TERMINAL(vte), ppid);
    } else {
        g_printerr("The new terminal's command failed to run: %s\n", error->message);
        return 1;
    }

    GtkWidget *alignment = gtk_alignment_new(0, 0, 1, 1);
    gtk_alignment_set_padding(GTK_ALIGNMENT(alignment), 5, 5, 5, 5);
    gtk_overlay_add_overlay(GTK_OVERLAY(overlay), alignment);

    GtkWidget *entry = gtk_entry_new();
    gtk_widget_set_halign(entry, GTK_ALIGN_START);
    gtk_widget_set_valign(entry, GTK_ALIGN_END);

    gtk_container_add(GTK_CONTAINER(alignment), entry);
    gtk_container_add(GTK_CONTAINER(overlay), vte);
    gtk_container_add(GTK_CONTAINER(window), overlay);

    search_panel_info info = {vte, entry, GTK_BIN(alignment), OVERLAY_HIDDEN};

    g_signal_connect(window,  "destroy",            G_CALLBACK(gtk_main_quit), NULL);
    g_signal_connect(vte,     "child-exited",       G_CALLBACK(gtk_main_quit), NULL);
    g_signal_connect(vte,     "key-press-event",    G_CALLBACK(key_press_cb), &info);
    g_signal_connect(entry,   "key-press-event",    G_CALLBACK(entry_key_press_cb), &info);
    g_signal_connect(overlay, "get-child-position", G_CALLBACK(position_overlay_cb), NULL);

    vte_terminal_set_scrollback_lines(VTE_TERMINAL(vte), scrollback_lines);
    vte_terminal_set_font_from_string(VTE_TERMINAL(vte), font);
    vte_terminal_set_scroll_on_output(VTE_TERMINAL(vte), scroll_on_output);
    vte_terminal_set_scroll_on_keystroke(VTE_TERMINAL(vte), scroll_on_keystroke);
    vte_terminal_set_audible_bell(VTE_TERMINAL(vte), audible_bell);
    vte_terminal_set_visible_bell(VTE_TERMINAL(vte), visible_bell);
    vte_terminal_set_mouse_autohide(VTE_TERMINAL(vte), mouse_autohide);
    vte_terminal_set_cursor_shape(VTE_TERMINAL(vte), CONCAT2(VTE_CURSOR_SHAPE_, CURSOR_SHAPE));
    vte_terminal_set_cursor_blink_mode(VTE_TERMINAL(vte), CONCAT2(VTE_CURSOR_BLINK_, CURSOR_BLINK));
    gtk_window_set_has_resize_grip(GTK_WINDOW(window), resize_grip);

#ifdef TRANSPARENCY
    GdkScreen *screen = gtk_widget_get_screen(window);
    GdkVisual *visual = gdk_screen_get_rgba_visual(screen);
    if (!visual) {
        visual = gdk_screen_get_system_visual(screen);
    }
    gtk_widget_set_visual(window, visual);
    vte_terminal_set_background_saturation(VTE_TERMINAL(vte), TRANSPARENCY);
    vte_terminal_set_opacity(VTE_TERMINAL(vte), (guint16)(0xffff * (1 - TRANSPARENCY)));
#endif

    // set colors
    GdkColor foreground, background, palette[16];
    gdk_color_parse(foreground_color, &foreground);
    gdk_color_parse(background_color, &background);

    for (unsigned i = 0; i < 16; i++) {
        gdk_color_parse(colors[i], &palette[i]);
    }

    vte_terminal_set_colors(VTE_TERMINAL(vte), &foreground, &background, palette, 16);

#ifdef CLICKABLE_URL
    int tmp = vte_terminal_match_add_gregex(VTE_TERMINAL(vte),
                                            g_regex_new(url_regex,
                                                        G_REGEX_CASELESS,
                                                        G_REGEX_MATCH_NOTEMPTY,
                                                        NULL),
                                            (GRegexMatchFlags)0);
    vte_terminal_match_set_cursor_type(VTE_TERMINAL(vte), tmp, GDK_HAND2);
    g_signal_connect(vte, "button-press-event", G_CALLBACK(button_press_cb), NULL);
#endif

#ifdef URGENT_ON_BEEP
    g_signal_connect(vte, "beep", G_CALLBACK(beep_handler), window);
    g_signal_connect(window, "focus-in-event", G_CALLBACK(focus_in_handler), NULL);
#endif

#ifdef DYNAMIC_TITLE
    window_title_cb(VTE_TERMINAL(vte), GTK_WINDOW(window));
    g_signal_connect(vte, "window-title-changed", G_CALLBACK(window_title_cb), window);
#endif

    gtk_widget_grab_focus(vte);
    gtk_widget_show_all(window);
    gtk_widget_hide(alignment);
    gtk_main();
    return 0;
}<|MERGE_RESOLUTION|>--- conflicted
+++ resolved
@@ -76,53 +76,6 @@
     return GTK_TREE_MODEL(store);
 }
 
-<<<<<<< HEAD
-// TODO: turn this into an overlay
-static GtkWidget *test_window = NULL;
-static GtkWidget *do_entry_completion(VteTerminal *vte) {
-    GtkWidget *window = gtk_widget_get_toplevel(GTK_WIDGET(vte));
-
-    if (!test_window) {
-        test_window = gtk_dialog_new();
-        gtk_window_set_transient_for(GTK_WINDOW(test_window), GTK_WINDOW(window));
-        gtk_window_set_resizable(GTK_WINDOW(test_window), FALSE);
-
-        g_signal_connect(test_window, "response", G_CALLBACK(gtk_widget_destroy), NULL);
-        g_signal_connect(test_window, "destroy", G_CALLBACK(gtk_widget_destroyed), &test_window);
-
-        GtkWidget *content_area = gtk_dialog_get_content_area(GTK_DIALOG(test_window));
-
-        // Create our entry
-        GtkWidget *entry = gtk_entry_new();
-        gtk_container_add(GTK_CONTAINER(content_area), entry);
-
-        // Create the completion object
-        GtkEntryCompletion *completion = gtk_entry_completion_new();
-
-        // Assign the completion to the entry
-        gtk_entry_set_completion(GTK_ENTRY(entry), completion);
-        g_object_unref(completion);
-
-        // Create a tree model and use it as the completion model
-        GtkTreeModel *completion_model = create_completion_model(vte);
-        gtk_entry_completion_set_model(completion, completion_model);
-        g_object_unref(completion_model);
-
-        // Use model column 0 as the text column
-        gtk_entry_completion_set_text_column(completion, 0);
-    }
-
-    if (!gtk_widget_get_visible(test_window)) {
-        gtk_widget_show_all(test_window);
-    } else {
-        gtk_widget_destroy(test_window);
-    }
-
-    return test_window;
-}
-
-=======
->>>>>>> 586dff08
 static void search(VteTerminal *vte, const char *pattern, bool reverse) {
     GRegex *regex = vte_terminal_search_get_gregex(vte);
     if (regex) g_regex_unref(regex);
